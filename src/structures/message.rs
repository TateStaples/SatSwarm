use std::fmt::Debug;

use crate::{DEBUG_PRINT};

use super::{clause_table::ClauseTable, node::{NodeId, SpeculativeDepth, VarId}};

#[derive(Debug, Clone, Copy, PartialEq, Eq, Hash)]
pub enum MessageDestination {
    Neighbor(NodeId),
    Broadcast, 
} 
#[derive(Clone)]
pub enum Message {
    Fork {
        table: ClauseTable,  // CNF assignment buffer state
        assigned_vars: Vec<SpeculativeDepth>,   // List of already assigned variables (later work can make this more complex)
    },
    Success,
<<<<<<< HEAD
=======
    SubstitutionMask {
        mask: [TermUpdate; CLAUSE_LENGTH],
    },
    SubsitutionQuery {
        id: VarId,
        assignment: bool,  // This seems useful so that when subsituting we can just check if the variable is True or False
        reset: bool,  // whether to flag all subsequently assigned variables as unassigned
    },
    SubstitutionAbort,
    UnfinishedMessage,
    VariableNotFound,
>>>>>>> 1704d980
} impl Debug for Message {
    fn fmt(&self, f: &mut std::fmt::Formatter<'_>) -> std::fmt::Result {
        match self {
            Message::Fork {..} => {
                write!(f, "Fork")
            },
            Message::Success => {
                write!(f, "Success")
            },
<<<<<<< HEAD
=======
            Message::SubstitutionMask {mask} => {
                write!(f, "SubstitutionMask {{mask: {:?}}}", mask)
            },
            Message::SubsitutionQuery {id, assignment, reset} => {
                write!(f, "SubsitutionQuery {{id: {}, assignment: {}, reset: {}}}", id, assignment, reset)
            },
            Message::SubstitutionAbort => {
                write!(f, "SubstitutionAbort")
            }
            Message::VariableNotFound => {
                write!(f, "VariableNotFound")
            },
            Message::UnfinishedMessage => {
                write!(f, "UnfinishedMessage")
            }
>>>>>>> 1704d980
        }
    }
}

pub struct Watchdog {
    last_update: u64,
    clock: &'static u64,
    timeout: u64,
} impl Watchdog {
    pub fn new(clock: u64, timeout: u64) -> Self {
        Watchdog {
            last_update: *clock,
            clock,
            timeout
        }
    }

    fn reset(&mut self) {
        self.last_update = *self.clock;
    }

    pub fn peek(&self) -> bool {
        let result = *self.clock - self.last_update > self.timeout;
        assert!(!result, "Watchdog timeout: last update: {}, current time: {}, timeout: {}", self.last_update, *self.clock, self.timeout);
        return *self.clock - self.last_update > self.timeout;
    }

    pub fn check(&mut self) -> bool {
        let result = if self.peek() {
            true
        } else {
            false
        };
        self.reset();
        return result;
    }
}

struct CircularBuffer<T, const N: usize> {
    buffer: [Vec<T>; N],
    head: usize,
} impl<T, const N: usize> CircularBuffer<T, N> {
    pub fn new() -> Self {
        CircularBuffer {
            buffer: std::array::from_fn::<Vec<T>, N, _>(|_| Vec::new()),
            head: 0
        }
    }

    pub fn push(&mut self, delay: usize, item: T) {
        assert!(delay < N, "Delay too large");
        assert!(delay > 0, "Delay too small");
        let arrival = (self.head + delay) % N;
        self.buffer[arrival].push(item);
    }

    pub fn step(&mut self) {
        self.head = (self.head + 1) % N;
    }

    pub fn pop(&mut self) -> Vec<T> {
        let mut result = Vec::new();
        std::mem::swap(&mut result, &mut self.buffer[self.head]);
        result
    }
}
pub struct MessageQueue {
    last_clock_update: u64,
    clock: &'static u64,
    bandwidth: usize,
    queue: CircularBuffer<(MessageDestination, MessageDestination, Message), 64>
}
impl MessageQueue {
    pub fn new() -> Self {
        MessageQueue {
            clock: get_clock(),
            last_clock_update: *get_clock(),
            queue: CircularBuffer::new(),
            bandwidth: 1_000,
        }
    }

    pub fn set_bandwidth(&mut self, bandwidth: usize) {
        self.bandwidth = bandwidth;
    }

    fn check_clock(&mut self) {
        for _ in self.last_clock_update..*self.clock {
            self.queue.step();
        }
        self.last_clock_update = *self.clock;
    }

    pub fn start_message(&mut self, from: MessageDestination, to: MessageDestination, message: Message) {
        self.check_clock();
        if DEBUG_PRINT {
            println!("Sending {:?} from {:?} to {:?}", message, from, to);
        }
        let delay = match message {
            Message::Fork {..} => (std::mem::size_of::<CNFState>() + std::mem::size_of::<VarId>() - 1) / self.bandwidth + 1,
            _ => 1,
        };
        for i in 1..delay {
            self.queue.push(i, (from, to, Message::UnfinishedMessage)); 
        }
        self.queue.push(delay, (from, to, message));  // TODO: add more realistic delays
    }

    pub fn pop_message(&mut self) -> Vec<(MessageDestination, MessageDestination, Message)> {
        self.check_clock();
        let result = self.queue.pop();
        if DEBUG_PRINT {
            println!("Popping {:?}", result);
        }
        return result;
    }
}


#[derive(Debug, Clone, Copy, PartialEq, Eq, Hash)]
pub enum TermUpdate {
    Unchanged,
    True,
    False,
    Reset
}<|MERGE_RESOLUTION|>--- conflicted
+++ resolved
@@ -16,20 +16,6 @@
         assigned_vars: Vec<SpeculativeDepth>,   // List of already assigned variables (later work can make this more complex)
     },
     Success,
-<<<<<<< HEAD
-=======
-    SubstitutionMask {
-        mask: [TermUpdate; CLAUSE_LENGTH],
-    },
-    SubsitutionQuery {
-        id: VarId,
-        assignment: bool,  // This seems useful so that when subsituting we can just check if the variable is True or False
-        reset: bool,  // whether to flag all subsequently assigned variables as unassigned
-    },
-    SubstitutionAbort,
-    UnfinishedMessage,
-    VariableNotFound,
->>>>>>> 1704d980
 } impl Debug for Message {
     fn fmt(&self, f: &mut std::fmt::Formatter<'_>) -> std::fmt::Result {
         match self {
@@ -39,24 +25,6 @@
             Message::Success => {
                 write!(f, "Success")
             },
-<<<<<<< HEAD
-=======
-            Message::SubstitutionMask {mask} => {
-                write!(f, "SubstitutionMask {{mask: {:?}}}", mask)
-            },
-            Message::SubsitutionQuery {id, assignment, reset} => {
-                write!(f, "SubsitutionQuery {{id: {}, assignment: {}, reset: {}}}", id, assignment, reset)
-            },
-            Message::SubstitutionAbort => {
-                write!(f, "SubstitutionAbort")
-            }
-            Message::VariableNotFound => {
-                write!(f, "VariableNotFound")
-            },
-            Message::UnfinishedMessage => {
-                write!(f, "UnfinishedMessage")
-            }
->>>>>>> 1704d980
         }
     }
 }
