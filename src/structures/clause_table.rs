--- conflicted
+++ resolved
@@ -1,9 +1,3 @@
-<<<<<<< HEAD
-use std::{io::BufRead, path::PathBuf}; // Import VecDeque for FIFO queue
-
-use super::node::{VarId, CLAUSE_LENGTH}; // Import Network struct
-
-=======
 use std::collections::HashMap;
 use std::fs::File;
 use std::io::Write as IoWrite;
@@ -18,7 +12,6 @@
     reset: bool,
     updates_left: usize,
 }
->>>>>>> 1704d980
 #[derive(Clone, Copy, Debug, PartialEq, Default)]
 pub struct Term {
     pub var: VarId,
@@ -30,11 +23,6 @@
 pub type ClauseState = [TermState; CLAUSE_LENGTH];
 pub type CNFState = Vec<ClauseState>;
 pub struct ClauseTable {
-<<<<<<< HEAD
-    pub clause_table: Vec<[(Term, TermState); CLAUSE_LENGTH]>,   // 2D Vec to store the table of clauses
-    pub num_clauses: usize,                         // Number of clauses in the table
-    pub num_vars: usize,                            // Number of variables in the table
-=======
     pub clause_table: Vec<[Term; CLAUSE_LENGTH]>, // 2D Vec to store the table of clauses
     // TODO: Shaan, I removed the clock because it was unused
     pub num_clauses: usize,           // Number of clauses in the table
@@ -44,7 +32,6 @@
     query_buffer: VecDeque<Query>, // FIFO queue to hold incoming queries
     // Hey, Shaan just added in queries into the struct because it seemed simpler than having a separate hashmap
     inflight_queries: HashMap<NodeId, Query>, // hashmap query: VarId -> updates_left_to_process: u64
->>>>>>> 1704d980
 }
 
 impl ClauseTable {
@@ -76,12 +63,9 @@
             clause_table,
             num_clauses,
             num_vars: (num_vars as usize),
-<<<<<<< HEAD
-=======
             query_buffer: VecDeque::new(),
             inflight_queries: HashMap::new(),
             table_bandwidth: 1,
->>>>>>> 1704d980
         }
     }
 
@@ -153,18 +137,13 @@
             clause_table: clauses,
             num_clauses: num_clauses,
             num_vars: (var_count+1) as usize,
-<<<<<<< HEAD
-=======
             query_buffer: VecDeque::new(),
             inflight_queries: HashMap::new(),
             table_bandwidth: 1,
->>>>>>> 1704d980
         };
 
         (s, sat)
     }
-<<<<<<< HEAD
-=======
     
     pub fn write_file(&self, mut file: File) -> Result<(), std::io::Error> {
         
@@ -294,13 +273,9 @@
         }
     }
 
-    pub fn get_blank_state(&self) -> CNFState {
-        return vec![[TermState::Symbolic; CLAUSE_LENGTH]; self.num_clauses];
-        // 0s in all terms for each clause
-    }
->>>>>>> 1704d980
-
-} impl Clone for ClauseTable {
+}
+
+impl Clone for ClauseTable {
     fn clone(&self) -> Self {
         Self { clause_table: self.clause_table.clone(), num_clauses: self.num_clauses, num_vars: self.num_vars}
     }
